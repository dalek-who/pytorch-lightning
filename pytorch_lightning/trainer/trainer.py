--- conflicted
+++ resolved
@@ -65,11 +65,7 @@
 
 # warnings to ignore in trainer
 warnings.filterwarnings(
-<<<<<<< HEAD
-    "ignore", message="torch.distributed.reduce_op is deprecated, " "please use torch.distributed.ReduceOp instead"
-=======
     'ignore', message='torch.distributed.reduce_op is deprecated, please use torch.distributed.ReduceOp instead'
->>>>>>> aba21234
 )
 os.environ["PYTHONWARNINGS"] = "ignore:semaphore_tracker:UserWarning"
 
