# Copyright The PyTorch Lightning team.
#
# Licensed under the Apache License, Version 2.0 (the "License");
# you may not use this file except in compliance with the License.
# You may obtain a copy of the License at
#
#     http://www.apache.org/licenses/LICENSE-2.0
#
# Unless required by applicable law or agreed to in writing, software
# distributed under the License is distributed on an "AS IS" BASIS,
# WITHOUT WARRANTIES OR CONDITIONS OF ANY KIND, either express or implied.
# See the License for the specific language governing permissions and
# limitations under the License.
import inspect
import os
from abc import ABC
from argparse import ArgumentParser, Namespace
from pathlib import Path
from typing import cast, List, Optional, Type, TypeVar, Union

import torch
from torch.optim import Optimizer

from pytorch_lightning.accelerators import Accelerator
from pytorch_lightning.callbacks import EarlyStopping, ModelCheckpoint, ProgressBarBase
from pytorch_lightning.callbacks.base import Callback
from pytorch_lightning.callbacks.prediction_writer import BasePredictionWriter
from pytorch_lightning.core.lightning import LightningModule
from pytorch_lightning.core.optimizer import LightningOptimizer
from pytorch_lightning.loggers import LightningLoggerBase
from pytorch_lightning.loggers.tensorboard import TensorBoardLogger
from pytorch_lightning.plugins import ParallelPlugin, PrecisionPlugin, TrainingTypePlugin
from pytorch_lightning.trainer.connectors.accelerator_connector import AcceleratorConnector
from pytorch_lightning.trainer.connectors.checkpoint_connector import CheckpointConnector
<<<<<<< HEAD
from pytorch_lightning.trainer.connectors.logger_connector import LoggerConnector
from pytorch_lightning.trainer.connectors.logger_connector.result import ResultCollection
=======
from pytorch_lightning.trainer.connectors.logger_connector.logger_connector_new import LoggerConnectorNew
from pytorch_lightning.trainer.connectors.logger_connector.result_new import ResultCollection
>>>>>>> ec4f8856
from pytorch_lightning.trainer.evaluation_loop import EvaluationLoop
from pytorch_lightning.trainer.states import RunningStage, TrainerState, TrainerStatus
from pytorch_lightning.trainer.training_loop import TrainLoop
from pytorch_lightning.utilities import DeviceType, DistributedType, rank_zero_warn
from pytorch_lightning.utilities.argparse import (
    add_argparse_args,
    from_argparse_args,
    parse_argparser,
    parse_env_variables,
)
from pytorch_lightning.utilities.cloud_io import get_filesystem
from pytorch_lightning.utilities.model_helpers import is_overridden


class TrainerProperties(ABC):

    _default_root_dir: str
    _lightning_optimizers = None
    _progress_bar_callback: ProgressBarBase
    _weights_save_path: str

    accelerator_connector: AcceleratorConnector
    callbacks: List[Callback]
    checkpoint_connector: CheckpointConnector
    limit_val_batches: int
    logger: LightningLoggerBase
    logger_connector: LoggerConnectorNew
    state: TrainerState
    train_loop: TrainLoop
    evaluation_loop: EvaluationLoop
    """
    Accelerator properties
    """

    @property
    def accelerator(self) -> Accelerator:
        return self.accelerator_connector.accelerator

    @property
    def distributed_backend(self) -> Optional[str]:
        # for backward compatibility
        return self.accelerator_connector.distributed_backend

    @property
    def training_type_plugin(self) -> TrainingTypePlugin:
        return self.accelerator.training_type_plugin

    @property
    def precision_plugin(self) -> PrecisionPlugin:
        return self.accelerator.precision_plugin

    @property
    def global_rank(self) -> int:
        return self.accelerator.training_type_plugin.global_rank

    @property
    def local_rank(self) -> int:
        # some training types define a local rank
        return getattr(self.accelerator.training_type_plugin, "local_rank", 0)

    @property
    def node_rank(self) -> int:
        # some training types define a local rank
        return getattr(self.accelerator.training_type_plugin, "node_rank", 0)

    @property
    def world_size(self) -> int:
        # some training types define a world size
        return getattr(self.accelerator.training_type_plugin, "world_size", 1)

    @property
    def should_rank_save_checkpoint(self) -> bool:
        return self.accelerator.training_type_plugin.should_rank_save_checkpoint

    @property
    def _distrib_type(self) -> DistributedType:
        return self.accelerator_connector._distrib_type

    @property
    def _device_type(self) -> DeviceType:
        return self.accelerator_connector._device_type

    @property
    def num_nodes(self) -> int:
        return self.accelerator_connector.num_nodes

    @property
    def num_processes(self) -> int:
        return self.accelerator_connector.num_processes

    @property
    def root_gpu(self) -> Optional[int]:
        return self.accelerator_connector.root_gpu

    @property
    def tpu_cores(self) -> int:
        return self.accelerator_connector.tpu_cores

    @property
    def num_gpus(self) -> int:
        return self.accelerator_connector.num_gpus

    @property
    def data_parallel_device_ids(self) -> Optional[List[int]]:
        return self.accelerator_connector.parallel_device_ids

    @property
    def lightning_module(self) -> LightningModule:
        return self.accelerator.lightning_module

    @property
    def optimizers(self) -> Optional[List[Optimizer]]:
        return self.accelerator.optimizers

    @optimizers.setter
    def optimizers(self, new_optims: Optional[List[Optimizer]]) -> None:
        # Necessary to rewrap optimizers to lightning
        # They will be re-created when accessing
        # the `lightning_optimizers` trainer property
        self._lightning_optimizers = None

        self.accelerator.optimizers = new_optims

    @property
    def lr_schedulers(self) -> Optional[list]:
        return self.accelerator.lr_schedulers

    @lr_schedulers.setter
    def lr_schedulers(self, new_schedulers: Optional[list]) -> None:
        self.accelerator.lr_schedulers = new_schedulers

    @property
    def optimizer_frequencies(self) -> list:
        return self.accelerator.optimizer_frequencies

    @optimizer_frequencies.setter
    def optimizer_frequencies(self, new_freqs: list) -> None:
        self.accelerator.optimizer_frequencies = new_freqs

    @property
    def amp_backend(self) -> Optional[str]:
        return self.accelerator.amp_backend

    @property
    def precision(self) -> Union[str, int]:
        return self.accelerator.precision

    @property
    def scaler(self):
        return self.accelerator.scaler

    @property
    def gpus(self) -> Optional[Union[List[int], str, int]]:
        return self.accelerator_connector.gpus

    @property
    def model(self) -> torch.nn.Module:
        """
        The LightningModule, but possibly wrapped into DataParallel or DistributedDataParallel.
        To access the pure LightningModule, use
        :meth:`~pytorch_lightning.trainer.trainer.Trainer.lightning_module` instead.
        """
        return self.accelerator.model

    @model.setter
    def model(self, model: torch.nn.Module) -> None:
        """
        Setter for the model, pass-through to accelerator and plugin where the model reference is stored.
        Used by the Tuner to reset the state of Trainer and Accelerator.

        Args:
            model: The LightningModule, possibly wrapped into DataParallel or DistributedDataParallel, depending
                on the backend.
        """
        self.accelerator.model = model

    """
    General properties
    """

    @property
    def log_dir(self) -> Optional[str]:
        if self.logger is None:
            dirpath = self.default_root_dir
        else:
            dirpath = getattr(self.logger, 'log_dir' if isinstance(self.logger, TensorBoardLogger) else 'save_dir')

        dirpath = self.accelerator.broadcast(dirpath)
        return dirpath

    @property
    def use_amp(self) -> bool:
        return self.precision == 16

    @property
    def is_global_zero(self) -> bool:
        return self.global_rank == 0

    @property
    def slurm_job_id(self) -> Optional[int]:
        job_id = os.environ.get('SLURM_JOB_ID')
        if job_id:
            try:
                job_id = int(job_id)
            except ValueError:
                job_id = None

        # in interactive mode, don't make logs use the same job id
        in_slurm_interactive_mode = os.environ.get('SLURM_JOB_NAME') == 'bash'
        if in_slurm_interactive_mode:
            job_id = None
        return job_id

    @property
    def lightning_optimizers(self) -> List[LightningOptimizer]:
        if self._lightning_optimizers is None:
            self.convert_to_lightning_optimizers()
        return self._lightning_optimizers

    @property
    def distributed_sampler_kwargs(self) -> Optional[dict]:
        if isinstance(self.training_type_plugin, ParallelPlugin):
            return self.training_type_plugin.distributed_sampler_kwargs

    @property
    def data_parallel(self) -> bool:
        return self._distrib_type in (
            DistributedType.DP, DistributedType.DDP, DistributedType.DDP_SPAWN, DistributedType.DDP2
        )

    @property
    def progress_bar_callback(self) -> Optional[ProgressBarBase]:
        return self._progress_bar_callback

    @property
    def progress_bar_dict(self) -> dict:
        """ Read-only for progress bar metrics. """
        ref_model = self.lightning_module
        ref_model = cast(LightningModule, ref_model)

        standard_metrics = ref_model.get_progress_bar_dict()
        pbar_metrics = self.progress_bar_metrics
        duplicates = list(standard_metrics.keys() & pbar_metrics.keys())
        if duplicates:
            rank_zero_warn(
                f"The progress bar already tracks a metric with the name(s) '{', '.join(duplicates)}' and"
                f" `self.log('{duplicates[0]}', ..., prog_bar=True)` will overwrite this value. "
                f" If this is undesired, change the name or override `get_progress_bar_dict()`"
                f" in `LightingModule`.", UserWarning
            )
        return {**standard_metrics, **pbar_metrics}

    @property
    def disable_validation(self) -> bool:
        """ Check if validation is disabled during training. """
        return not self.enable_validation

    @property
    def enable_validation(self) -> bool:
        """ Check if we should run validation during training. """
        model_ref = self.lightning_module
        val_loop_enabled = is_overridden('validation_step', model_ref) and self.limit_val_batches > 0
        return val_loop_enabled

    @property
    def default_root_dir(self) -> str:
        """
        The default location to save artifacts of loggers, checkpoints etc.
        It is used as a fallback if logger or checkpoint callback do not define specific save paths.
        """
        if get_filesystem(self._default_root_dir).protocol == "file":
            return os.path.normpath(self._default_root_dir)
        return self._default_root_dir

    @property
    def weights_save_path(self) -> str:
        """
        The default root location to save weights (checkpoints), e.g., when the
        :class:`~pytorch_lightning.callbacks.model_checkpoint.ModelCheckpoint` does not define a file path.
        """
        if get_filesystem(self._weights_save_path).protocol == "file":
            return os.path.normpath(self._weights_save_path)
        return self._weights_save_path

    @property
    def early_stopping_callback(self) -> Optional[EarlyStopping]:
        """
        The first :class:`~pytorch_lightning.callbacks.early_stopping.EarlyStopping`
        callback in the Trainer.callbacks list, or ``None`` if it doesn't exist.
        """
        callbacks = self.early_stopping_callbacks
        return callbacks[0] if len(callbacks) > 0 else None

    @property
    def early_stopping_callbacks(self) -> List[EarlyStopping]:
        """
        A list of all instances of :class:`~pytorch_lightning.callbacks.early_stopping.EarlyStopping`
        found in the Trainer.callbacks list.
        """
        return [c for c in self.callbacks if isinstance(c, EarlyStopping)]

    @property
    def prediction_writer_callbacks(self) -> List[BasePredictionWriter]:
        """
        A list of all instances of :class:`~pytorch_lightning.callbacks.prediction_writer.BasePredictionWriter`
        found in the Trainer.callbacks list.
        """
        return [cb for cb in self.callbacks if isinstance(cb, BasePredictionWriter)]

    @property
    def checkpoint_callback(self) -> Optional[ModelCheckpoint]:
        """
        The first :class:`~pytorch_lightning.callbacks.model_checkpoint.ModelCheckpoint`
        callback in the Trainer.callbacks list, or ``None`` if it doesn't exist.
        """
        callbacks = self.checkpoint_callbacks
        return callbacks[0] if len(callbacks) > 0 else None

    @property
    def checkpoint_callbacks(self) -> List[ModelCheckpoint]:
        """
        A list of all instances of :class:`~pytorch_lightning.callbacks.model_checkpoint.ModelCheckpoint`
        found in the Trainer.callbacks list.
        """
        return [c for c in self.callbacks if isinstance(c, ModelCheckpoint)]

    @property
    def resume_from_checkpoint(self) -> Optional[Union[str, Path]]:
        return self.checkpoint_connector.resume_checkpoint_path

    def save_checkpoint(self, filepath, weights_only: bool = False) -> None:
        self.checkpoint_connector.save_checkpoint(filepath, weights_only)

    """
    Parsing properties
    """

    @classmethod
    def default_attributes(cls) -> dict:
        init_signature = inspect.signature(cls)
        return {k: v.default for k, v in init_signature.parameters.items()}

    @classmethod
    def get_deprecated_arg_names(cls) -> List:
        """Returns a list with deprecated Trainer arguments."""
        depr_arg_names = []
        for name, val in cls.__dict__.items():
            if name.startswith('DEPRECATED') and isinstance(val, (tuple, list)):
                depr_arg_names.extend(val)
        return depr_arg_names

    @classmethod
    def from_argparse_args(cls: Type['_T'], args: Union[Namespace, ArgumentParser], **kwargs) -> '_T':
        return from_argparse_args(cls, args, **kwargs)

    @classmethod
    def parse_argparser(cls, arg_parser: Union[ArgumentParser, Namespace]) -> Namespace:
        return parse_argparser(cls, arg_parser)

    @classmethod
    def match_env_arguments(cls) -> Namespace:
        return parse_env_variables(cls)

    @classmethod
    def add_argparse_args(cls, parent_parser: ArgumentParser, **kwargs) -> ArgumentParser:
        return add_argparse_args(cls, parent_parser, **kwargs)

    """
    State properties
    """

    @property
    def interrupted(self) -> bool:
        return self.state.status == TrainerStatus.INTERRUPTED

    @property
    def training(self) -> bool:
        return self.state.stage == RunningStage.TRAINING

    @training.setter
    def training(self, val: bool) -> None:
        if val:
            self.state.stage = RunningStage.TRAINING
        elif self.training:
            self.state.stage = None

    @property
    def testing(self) -> bool:
        return self.state.stage == RunningStage.TESTING

    @testing.setter
    def testing(self, val: bool) -> None:
        if val:
            self.state.stage = RunningStage.TESTING
        elif self.testing:
            self.state.stage = None

    @property
    def predicting(self) -> bool:
        return self.state.stage == RunningStage.PREDICTING

    @predicting.setter
    def predicting(self, val: bool) -> None:
        if val:
            self.state.stage = RunningStage.PREDICTING
        elif self.predicting:
            self.state.stage = None

    @property
    def tuning(self) -> bool:
        return self.state.stage == RunningStage.TUNING

    @tuning.setter
    def tuning(self, val: bool) -> None:
        if val:
            self.state.stage = RunningStage.TUNING
        elif self.tuning:
            self.state.stage = None

    @property
    def validating(self) -> bool:
        return self.state.stage == RunningStage.VALIDATING

    @validating.setter
    def validating(self, val: bool) -> None:
        if val:
            self.state.stage = RunningStage.VALIDATING
        elif self.validating:
            self.state.stage = None

    @property
    def evaluating(self) -> bool:
        return self.state.stage and self.state.stage.evaluating

    @property
    def sanity_checking(self) -> bool:
        return self.state.stage == RunningStage.SANITY_CHECKING

    @sanity_checking.setter
    def sanity_checking(self, val: bool) -> None:
        if val:
            self.state.stage = RunningStage.SANITY_CHECKING
        elif self.sanity_checking:
            self.state.stage = None

    """
    Loop properties
    """

    @property
    def active_loop(self) -> Optional[Union[TrainLoop, EvaluationLoop]]:
        if self.training:
            return self.train_loop
        elif self.sanity_checking or self.evaluating:
            return self.evaluation_loop

    @property
    def global_step(self) -> int:
        return self.train_loop.global_step

    @property
    def current_epoch(self) -> int:
        return self.train_loop.current_epoch

    @property
    def max_epochs(self) -> Optional[int]:
        return self.train_loop.max_epochs

    @property
    def min_epochs(self) -> Optional[int]:
        return self.train_loop.min_epochs

    @property
    def max_steps(self) -> Optional[int]:
        return self.train_loop.max_steps

    @property
    def min_steps(self) -> Optional[int]:
        return self.train_loop.min_steps

    @property
    def _active_loop(self) -> Optional[Union[TrainLoop, EvaluationLoop]]:
        if self.training:
            return self.train_loop
        elif self.sanity_checking or self.evaluating:
            return self.evaluation_loop

    """
    Logging properties
    """

    @property
    def callback_metrics(self) -> dict:
        return self.logger_connector.callback_metrics

    @property
    def logged_metrics(self) -> dict:
        return self.logger_connector.logged_metrics

    @property
    def progress_bar_metrics(self) -> dict:
        return self.logger_connector.progress_bar_metrics

    @property
<<<<<<< HEAD
    def results(self) -> Optional[ResultCollection]:
        active_loop = self.active_loop
=======
    def _results(self) -> Optional[ResultCollection]:
        active_loop = self._active_loop
>>>>>>> ec4f8856
        if active_loop is not None:
            return active_loop.results

    """
    Other
    """

    # TODO: refactor this so that it can be done in LightningOptimizer
    def __getstate__(self):
        # remove lightning_optimizers
        self._lightning_optimizers = None
        return self.__dict__

    def __setstate__(self, state):
        self.__dict__ = state


# Used to represent the concrete type TrainerProperties class methods are called on.
_T = TypeVar('_T', bound=TrainerProperties)<|MERGE_RESOLUTION|>--- conflicted
+++ resolved
@@ -32,13 +32,8 @@
 from pytorch_lightning.plugins import ParallelPlugin, PrecisionPlugin, TrainingTypePlugin
 from pytorch_lightning.trainer.connectors.accelerator_connector import AcceleratorConnector
 from pytorch_lightning.trainer.connectors.checkpoint_connector import CheckpointConnector
-<<<<<<< HEAD
 from pytorch_lightning.trainer.connectors.logger_connector import LoggerConnector
 from pytorch_lightning.trainer.connectors.logger_connector.result import ResultCollection
-=======
-from pytorch_lightning.trainer.connectors.logger_connector.logger_connector_new import LoggerConnectorNew
-from pytorch_lightning.trainer.connectors.logger_connector.result_new import ResultCollection
->>>>>>> ec4f8856
 from pytorch_lightning.trainer.evaluation_loop import EvaluationLoop
 from pytorch_lightning.trainer.states import RunningStage, TrainerState, TrainerStatus
 from pytorch_lightning.trainer.training_loop import TrainLoop
@@ -489,13 +484,6 @@
     """
 
     @property
-    def active_loop(self) -> Optional[Union[TrainLoop, EvaluationLoop]]:
-        if self.training:
-            return self.train_loop
-        elif self.sanity_checking or self.evaluating:
-            return self.evaluation_loop
-
-    @property
     def global_step(self) -> int:
         return self.train_loop.global_step
 
@@ -543,13 +531,8 @@
         return self.logger_connector.progress_bar_metrics
 
     @property
-<<<<<<< HEAD
-    def results(self) -> Optional[ResultCollection]:
-        active_loop = self.active_loop
-=======
     def _results(self) -> Optional[ResultCollection]:
         active_loop = self._active_loop
->>>>>>> ec4f8856
         if active_loop is not None:
             return active_loop.results
 
