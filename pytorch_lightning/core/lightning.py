# Copyright The PyTorch Lightning team.
#
# Licensed under the Apache License, Version 2.0 (the "License");
# you may not use this file except in compliance with the License.
# You may obtain a copy of the License at
#
#     http://www.apache.org/licenses/LICENSE-2.0
#
# Unless required by applicable law or agreed to in writing, software
# distributed under the License is distributed on an "AS IS" BASIS,
# WITHOUT WARRANTIES OR CONDITIONS OF ANY KIND, either express or implied.
# See the License for the specific language governing permissions and
# limitations under the License.
"""nn.Module with additional great features."""

import collections
import copy
import inspect
import logging
import numbers
import os
import tempfile
import types
import uuid
from abc import ABC
from argparse import Namespace
from pathlib import Path
from typing import Any, Callable, Dict, List, Mapping, Optional, Sequence, Tuple, Union

import torch
from torch import ScriptModule, Tensor
from torch.nn import Module
from torch.optim.optimizer import Optimizer
from torchmetrics import Metric

from pytorch_lightning.core.grads import GradInformation
from pytorch_lightning.core.hooks import CheckpointHooks, DataHooks, ModelHooks
from pytorch_lightning.core.memory import ModelSummary
from pytorch_lightning.core.optimizer import LightningOptimizer
from pytorch_lightning.core.saving import ALLOWED_CONFIG_TYPES, ModelIO, PRIMITIVE_TYPES
from pytorch_lightning.utilities import rank_zero_deprecation, rank_zero_warn
from pytorch_lightning.utilities.apply_func import apply_to_collection, convert_to_tensors
from pytorch_lightning.utilities.cloud_io import get_filesystem
from pytorch_lightning.utilities.device_dtype_mixin import DeviceDtypeModuleMixin
from pytorch_lightning.utilities.distributed import sync_ddp_if_available
from pytorch_lightning.utilities.exceptions import MisconfigurationException
from pytorch_lightning.utilities.parsing import AttributeDict, collect_init_args, save_hyperparameters
from pytorch_lightning.utilities.signature_utils import is_param_in_hook_signature
from pytorch_lightning.utilities.types import _METRIC_COLLECTION, EPOCH_OUTPUT, STEP_OUTPUT
from pytorch_lightning.utilities.warnings import WarningCache

warning_cache = WarningCache()
log = logging.getLogger(__name__)


class LightningModule(
    ABC,
    DeviceDtypeModuleMixin,
    GradInformation,
    ModelIO,
    ModelHooks,
    DataHooks,
    CheckpointHooks,
    Module,
):
    # Below is for property support of JIT in PyTorch 1.7
    # since none of these are important when using JIT, we are going to ignore them.
    __jit_unused_properties__ = [
        "datamodule",
        "example_input_array",
        "hparams",
        "hparams_initial",
        "on_gpu",
        "current_epoch",
        "global_step",
        "global_rank",
        "local_rank",
        "logger",
        "model_size",
        "automatic_optimization",
        "truncated_bptt_steps",
    ] + DeviceDtypeModuleMixin.__jit_unused_properties__

    def __init__(self, *args: Any, **kwargs: Any) -> None:
        super().__init__(*args, **kwargs)

        # see (https://github.com/pytorch/pytorch/blob/3e6bb5233f9ca2c5aa55d9cda22a7ee85439aa6e/
        # torch/nn/modules/module.py#L227)
        torch._C._log_api_usage_once(f"lightning.module.{self.__class__.__name__}")

        self.loaded_optimizer_states_dict = {}

        #: Pointer to the trainer object
        self.trainer = None

        self._distrib_type = None
        self._device_type = None

        #: True if using amp
        self.use_amp: bool = False

        #: The precision used
        self.precision: int = 32

        # optionally can be set by user
        self._example_input_array = None
        self._datamodule = None
        self._current_fx_name: Optional[str] = None
        self._running_manual_backward: bool = False
        self._current_dataloader_idx: Optional[int] = None
        self._automatic_optimization: bool = True
        self._truncated_bptt_steps: int = 0
        self._param_requires_grad_state = dict()
        self._metric_attributes: Optional[Dict[int, str]] = None

    def optimizers(self, use_pl_optimizer: bool = True) -> Union[Optimizer, List[Optimizer], List[LightningOptimizer]]:
        if use_pl_optimizer:
            opts = list(self.trainer.lightning_optimizers.values())
        else:
            opts = self.trainer.optimizers

        # single optimizer
        if isinstance(opts, list) and len(opts) == 1 and isinstance(opts[0], Optimizer):
            return opts[0]
        # multiple opts
        return opts

    def lr_schedulers(self) -> Optional[Union[Any, List[Any]]]:
        if not self.trainer.lr_schedulers:
            return None

        # ignore other keys "interval", "frequency", etc.
        lr_schedulers = [s["scheduler"] for s in self.trainer.lr_schedulers]

        # single scheduler
        if len(lr_schedulers) == 1:
            return lr_schedulers[0]

        # multiple schedulers
        return lr_schedulers

    @property
    def example_input_array(self) -> Any:
        return self._example_input_array

    @property
    def current_epoch(self) -> int:
        """The current epoch"""
        return self.trainer.current_epoch if self.trainer else 0

    @property
    def global_step(self) -> int:
        """Total training batches seen across all epochs"""
        return self.trainer.global_step if self.trainer else 0

    @property
    def global_rank(self) -> int:
        """ The index of the current process across all nodes and devices. """
        return self.trainer.global_rank if self.trainer else 0

    @property
    def local_rank(self) -> int:
        """ The index of the current process within a single node. """
        return self.trainer.local_rank if self.trainer else 0

    @example_input_array.setter
    def example_input_array(self, example: Any) -> None:
        self._example_input_array = example

    @property
    def datamodule(self) -> Any:
        rank_zero_deprecation(
            "The `LightningModule.datamodule` property is deprecated in v1.3 and will be removed in v1.5."
            " Access the datamodule through using `self.trainer.datamodule` instead."
        )
        return self._datamodule

    @datamodule.setter
    def datamodule(self, datamodule: Any) -> None:
        self._datamodule = datamodule

    @property
    def on_gpu(self):
        """
        True if your model is currently running on GPUs.
        Useful to set flags around the LightningModule for different CPU vs GPU behavior.
        """
        return self.device.type == "cuda"

    @property
    def automatic_optimization(self) -> bool:
        """
        If False you are responsible for calling .backward, .step, zero_grad.
        """
        return self._automatic_optimization

    @automatic_optimization.setter
    def automatic_optimization(self, automatic_optimization: bool) -> None:
        self._automatic_optimization = automatic_optimization

    @property
    def truncated_bptt_steps(self) -> int:
        """
        truncated_bptt_steps: Truncated back prop breaks performs backprop every k steps of much a longer sequence.
        If this is > 0, the training step is passed ``hiddens``.
        """
        return self._truncated_bptt_steps

    @truncated_bptt_steps.setter
    def truncated_bptt_steps(self, truncated_bptt_steps: int) -> None:
        self._truncated_bptt_steps = truncated_bptt_steps

    @property
    def logger(self):
        """ Reference to the logger object in the Trainer. """
        return self.trainer.logger if self.trainer else None

    def _apply_batch_transfer_handler(
        self, batch: Any, device: Optional[torch.device] = None, dataloader_idx: Optional[int] = None
    ) -> Any:
        device = device or self.device
        batch = self.on_before_batch_transfer(batch, dataloader_idx)

        if is_param_in_hook_signature(self.transfer_batch_to_device, 'dataloader_idx'):
            batch = self.transfer_batch_to_device(batch, device, dataloader_idx)
        else:
            warning_cache.warn(
                "`transfer_batch_to_device` hook signature has changed in v1.4."
                " `dataloader_idx` parameter has been added to it. Support for"
                " the old signature will be removed in v1.6", DeprecationWarning
            )
            batch = self.transfer_batch_to_device(batch, device)

        batch = self.on_after_batch_transfer(batch, dataloader_idx)
        return batch

    def print(self, *args, **kwargs) -> None:
        r"""
        Prints only from process 0. Use this in any distributed mode to log only once.

        Args:
            *args: The thing to print. The same as for Python's built-in print function.
            **kwargs: The same as for Python's built-in print function.

        Example::

            def forward(self, x):
                self.print(x, 'in forward')

        """
        if self.trainer.is_global_zero:
            progress_bar = self.trainer.progress_bar_callback
            if progress_bar is not None and progress_bar.is_enabled:
                progress_bar.print(*args, **kwargs)
            else:
                print(*args, **kwargs)

    def log(
        self,
        name: str,
        value: _METRIC_COLLECTION,
        prog_bar: bool = False,
        logger: bool = True,
        on_step: Optional[bool] = None,
        on_epoch: Optional[bool] = None,
        reduce_fx: Union[str, Callable] = 'default',  # TODO: change to 'mean' when `sync_dist_op` is removed in 1.6
        tbptt_reduce_fx: Optional = None,  # noqa: Remove in 1.6
        tbptt_pad_token: Optional = None,  # noqa: Remove in 1.6
        enable_graph: bool = False,
        sync_dist: bool = False,
        sync_dist_op: Optional = None,  # noqa: Remove in 1.6
        sync_dist_group: Optional[Any] = None,
        add_dataloader_idx: bool = True,
        batch_size: Optional[int] = None,
<<<<<<< HEAD
        metric_attribute: Optional[str] = None,
=======
>>>>>>> ec4f8856
    ) -> None:
        """
        Log a key, value

        Example::

            self.log('train_loss', loss)

        The default behavior per hook is as follows

        .. csv-table:: ``*`` also applies to the test loop
           :header: "LightningModule Hook", "on_step", "on_epoch", "prog_bar", "logger"
           :widths: 20, 10, 10, 10, 10

           "training_step", "T", "F", "F", "T"
           "training_step_end", "T", "F", "F", "T"
           "training_epoch_end", "F", "T", "F", "T"
           "validation_step*", "F", "T", "F", "T"
           "validation_step_end*", "F", "T", "F", "T"
           "validation_epoch_end*", "F", "T", "F", "T"

        Args:
            name: key to log
            value: value to log. Can be a ``float``, ``Tensor``, ``Metric``, or a dictionary of the former.
            prog_bar: if True logs to the progress bar
            logger: if True logs to the logger
            on_step: if True logs at this step. None auto-logs at the training_step but not validation/test_step
            on_epoch: if True logs epoch accumulated metrics. None auto-logs at the val/test step but not training_step
            reduce_fx: reduction function over step values for end of epoch. :meth:`torch.mean` by default.
            enable_graph: if True, will not auto detach the graph
            sync_dist: if True, reduces the metric across GPUs/TPUs
            sync_dist_group: the ddp group to sync across
            add_dataloader_idx: if True, appends the index of the current dataloader to
                the name (when using multiple). If False, user needs to give unique names for
                each dataloader to not mix values
            batch_size: Current batch_size. This will be directly inferred from the loaded batch,
<<<<<<< HEAD
                but some some data structures might need to explicitly provide it.
            metric_attribute: The attribute name for the metric in the LightningModule.
                Necessary to save/restore its state.
=======
                but some data structures might need to explicitly provide it.
>>>>>>> ec4f8856
        """
        if tbptt_reduce_fx is not None:
            rank_zero_deprecation(
                '`self.log(tbptt_reduce_fx=...)` is no longer supported. The flag will be removed in v1.6.'
                ' Please, open a discussion explaining your use-case in'
                ' `https://github.com/PyTorchLightning/pytorch-lightning/discussions`'
            )
        if tbptt_pad_token is not None:
            rank_zero_deprecation(
                '`self.log(tbptt_pad_token=...)` is no longer supported. The flag will be removed in v1.6.'
                ' Please, open a discussion explaining your use-case in'
                ' `https://github.com/PyTorchLightning/pytorch-lightning/discussions`'
            )
        if sync_dist_op is not None:
            rank_zero_deprecation(
                f"`self.log(sync_dist_op='{sync_dist_op}')` is deprecated and will be removed in v.1.6."
                f" Use `self.log(reduce_fx={sync_dist_op})` instead."
            )
            if reduce_fx == 'default':
                reduce_fx = sync_dist_op
        elif reduce_fx == 'default':
            reduce_fx = 'mean'

        # check for invalid values
        apply_to_collection(value, dict, self.__check_not_nested, name)
        apply_to_collection(
            value, object, self.__check_allowed, name, value, wrong_dtype=(numbers.Number, Metric, Tensor, dict)
        )

        # set the default depending on the fx_name
        on_step = self.__auto_choose_log_on_step(on_step)
        on_epoch = self.__auto_choose_log_on_epoch(on_epoch)

<<<<<<< HEAD
        results = self.trainer.results
=======
        results = self.trainer._results
>>>>>>> ec4f8856
        assert results is not None
        assert self._current_fx_name is not None
        results.fx_validator.check_logging(self._current_fx_name, on_step=on_step, on_epoch=on_epoch)

        # make sure user doesn't introduce logic for multi-dataloaders
        if "/dataloader_idx_" in name:
            raise MisconfigurationException(
                f"You called `self.log` with the key `{name}`"
                " but it should not contain information about `dataloader_idx`"
            )

<<<<<<< HEAD
        if metric_attribute is None and isinstance(value, Metric):
            if self._metric_attributes is None:
                # compute once
                self._metric_attributes = {
                    id(module): name
                    for name, module in self.named_children() if isinstance(module, Metric)
                }
                if not self._metric_attributes:
                    raise MisconfigurationException(
                        "Could not find the `LightningModule` attribute for the `torchmetrics.Metric` logged."
                        " You can fix this by setting an attribute for the metric in your `LightningModule`."
                    )
            # try to find the passed metric in the LightningModule
            metric_attribute = self._metric_attributes.get(id(value))
            if metric_attribute is None:
                raise MisconfigurationException(
                    "Could not find the `LightningModule` attribute for the `torchmetrics.Metric` logged."
                    f" You can fix this by calling `self.log({name}, ..., metric_attribute=name)` where `name` is one"
                    f" of {list(self._metric_attributes.values())}"
                )

        value = apply_to_collection(value, numbers.Number, self.__to_float)

        if self.trainer.logger_connector.should_reset_tensors(self._current_fx_name):
            # when restarting an new epoch, reset the tensors
=======
        value = apply_to_collection(value, numbers.Number, self.__to_tensor)

        if self.trainer.logger_connector.should_reset_tensors(self._current_fx_name):
            # if we started a new epoch (running it's first batch) the hook name has changed
            # reset any tensors for the new hook name
>>>>>>> ec4f8856
            results.reset(metrics=False, fx=self._current_fx_name)

        results.log(
            self._current_fx_name,
            name,
            value,
            prog_bar=prog_bar,
            logger=logger,
            on_step=on_step,
            on_epoch=on_epoch,
            reduce_fx=reduce_fx,
            enable_graph=enable_graph,
            dataloader_idx=(self._current_dataloader_idx if add_dataloader_idx else None),
            batch_size=batch_size,
<<<<<<< HEAD
            metric_attribute=metric_attribute,
=======
>>>>>>> ec4f8856
            sync_dist=sync_dist,
            sync_dist_fn=self.trainer.training_type_plugin.reduce or sync_ddp_if_available,
            sync_dist_group=sync_dist_group,
        )

        self.trainer.logger_connector._current_fx = self._current_fx_name

    def log_dict(
        self,
        dictionary: Mapping[str, _METRIC_COLLECTION],
        prog_bar: bool = False,
        logger: bool = True,
        on_step: Optional[bool] = None,
        on_epoch: Optional[bool] = None,
        reduce_fx: Union[str, Callable] = 'default',  # TODO: change to 'mean' when `sync_dist_op` is removed in 1.6
        tbptt_reduce_fx: Optional = None,  # noqa: Remove in 1.6
        tbptt_pad_token: Optional = None,  # noqa: Remove in 1.6
        enable_graph: bool = False,
        sync_dist: bool = False,
        sync_dist_op: Optional = None,  # noqa: Remove in 1.6
        sync_dist_group: Optional[Any] = None,
        add_dataloader_idx: bool = True,
    ) -> None:
        """
        Log a dictionary of values at once

        Example::

            values = {'loss': loss, 'acc': acc, ..., 'metric_n': metric_n}
            self.log_dict(values)

        Args:
            dictionary: key value pairs.
                The values can be a ``float``, ``Tensor``, ``Metric``, or a dictionary of the former.
            prog_bar: if True logs to the progress base
            logger: if True logs to the logger
            on_step: if True logs at this step. None auto-logs for training_step but not validation/test_step
            on_epoch: if True logs epoch accumulated metrics. None auto-logs for val/test step but not training_step
            reduce_fx: reduction function over step values for end of epoch. :meth:`torch.mean` by default.
            enable_graph: if True, will not auto detach the graph
            sync_dist: if True, reduces the metric across GPUs/TPUs
            sync_dist_group: the ddp group sync across
            add_dataloader_idx: if True, appends the index of the current dataloader to
                the name (when using multiple). If False, user needs to give unique names for
                each dataloader to not mix values
        """
        for k, v in dictionary.items():
            self.log(
                name=k,
                value=v,
                prog_bar=prog_bar,
                logger=logger,
                on_step=on_step,
                on_epoch=on_epoch,
                reduce_fx=reduce_fx,
                enable_graph=enable_graph,
                sync_dist=sync_dist,
                sync_dist_group=sync_dist_group,
                sync_dist_op=sync_dist_op,
                tbptt_pad_token=tbptt_pad_token,
                tbptt_reduce_fx=tbptt_reduce_fx,
                add_dataloader_idx=add_dataloader_idx
            )

    @staticmethod
    def __check_not_nested(value: dict, name: str) -> dict:
        # self-imposed restriction. for simplicity
        if any(isinstance(v, dict) for v in value.values()):
            raise ValueError(f'`self.log({name}, {value})` was called, but nested dictionaries cannot be logged')
        return value

    @staticmethod
    def __check_allowed(v: Any, name: str, value: Any) -> None:
        raise ValueError(f'`self.log({name}, {value})` was called, but `{type(v).__name__}` values cannot be logged')

<<<<<<< HEAD
    def __to_float(self, value: numbers.Number) -> torch.Tensor:
        return torch.tensor(value, device=self.device, dtype=torch.float)
=======
    def __to_tensor(self, value: numbers.Number) -> torch.Tensor:
        return torch.tensor(value, device=self.device)
>>>>>>> ec4f8856

    def log_grad_norm(self, grad_norm_dict: Dict[str, torch.Tensor]) -> None:
        """Override this method to change the default behaviour of ``log_grad_norm``.

        Args:
            grad_norm_dict: Dictionary containing current grad norm metrics

        Example::

            # DEFAULT
            def log_grad_norm(self, grad_norm_dict):
                self.log_dict(grad_norm_dict, on_step=False, on_epoch=True, prog_bar=False, logger=True)
        """
        self.log_dict(grad_norm_dict, on_step=True, on_epoch=True, prog_bar=True, logger=True)

    def write_prediction(
        self, name: str, value: Union[torch.Tensor, List[torch.Tensor]], filename: str = 'predictions.pt'
    ):
        """
        Write predictions to disk using ``torch.save``

        Example::

            self.write_prediction('pred', torch.tensor(...), filename='my_predictions.pt')

        Args:
            name: a string indicating the name to save the predictions under
            value: the predictions, either a single :class:`~torch.Tensor` or a list of them
            filename: name of the file to save the predictions to

        Note:
            when running in distributed mode, calling ``write_prediction`` will create a file for
            each device with respective names: ``filename_rank_0.pt``, ``filename_rank_1.pt``, ...

        .. deprecated::v1.3
            Will be removed in v1.5.0.
        """
        rank_zero_deprecation(
            'LightningModule method `write_prediction` was deprecated in v1.3'
            ' and will be removed in v1.5.'
        )

        self.trainer.evaluation_loop.predictions._add_prediction(name, value, filename)

    def write_prediction_dict(self, predictions_dict: Dict[str, Any], filename: str = 'predictions.pt'):
        """
        Write a dictonary of predictions to disk at once using ``torch.save``

        Example::

            pred_dict = {'pred1': torch.tensor(...), 'pred2': torch.tensor(...)}
            self.write_prediction_dict(pred_dict)

        Args:
            predictions_dict: dict containing predictions, where each prediction should
                either be single :class:`~torch.Tensor` or a list of them

        Note:
            when running in distributed mode, calling ``write_prediction_dict`` will create a file for
            each device with respective names: ``filename_rank_0.pt``, ``filename_rank_1.pt``, ...

        .. deprecated::v1.3
            Will be removed in v1.5.0.
        """
        rank_zero_deprecation(
            'LightningModule method `write_prediction_dict` was deprecated in v1.3 and'
            ' will be removed in v1.5.'
        )

        for k, v in predictions_dict.items():
            self.write_prediction(k, v, filename)

    def __auto_choose_log_on_step(self, on_step: Optional[bool]) -> bool:
        if on_step is None:
            on_step = False
            on_step |= self._current_fx_name in ('training_step', 'training_step_end')
        return on_step

    def __auto_choose_log_on_epoch(self, on_epoch: Optional[bool]) -> bool:
        if on_epoch is None:
            on_epoch = True
            on_epoch &= self._current_fx_name not in ('training_step', 'training_step_end')
        return on_epoch

    def all_gather(
        self,
        data: Union[torch.Tensor, Dict, List, Tuple],
        group: Optional[Any] = None,
        sync_grads: bool = False,
    ):
        r"""
        Allows users to call ``self.all_gather()`` from the LightningModule, thus making
        the ```all_gather``` operation accelerator agnostic.

        ```all_gather``` is a function provided by accelerators to gather a tensor from several
        distributed processes

        Args:
            tensor: int, float, tensor of shape (batch, ...), or a (possibly nested) collection thereof.
            group: the process group to gather results from. Defaults to all processes (world)
            sync_grads: flag that allows users to synchronize gradients for all_gather op

        Return:
            A tensor of shape (world_size, batch, ...), or if the input was a collection
            the output will also be a collection with tensors of this shape.
        """
        group = group if group is not None else torch.distributed.group.WORLD
        all_gather = self.trainer.accelerator.all_gather
        data = convert_to_tensors(data, device=self.device)
        return apply_to_collection(data, torch.Tensor, all_gather, group=group, sync_grads=sync_grads)

    def forward(self, *args, **kwargs) -> Any:
        r"""
        Same as :meth:`torch.nn.Module.forward()`.

        Args:
            *args: Whatever you decide to pass into the forward method.
            **kwargs: Keyword arguments are also possible.

        Return:
            Your model's output
        """
        return super().forward(*args, **kwargs)

    def training_step(self, *args, **kwargs) -> STEP_OUTPUT:
        r"""
        Here you compute and return the training loss and some additional metrics for e.g.
        the progress bar or logger.

        Args:
            batch (:class:`~torch.Tensor` | (:class:`~torch.Tensor`, ...) | [:class:`~torch.Tensor`, ...]):
                The output of your :class:`~torch.utils.data.DataLoader`. A tensor, tuple or list.
            batch_idx (int): Integer displaying index of this batch
            optimizer_idx (int): When using multiple optimizers, this argument will also be present.
            hiddens(:class:`~torch.Tensor`): Passed in if
                :paramref:`~pytorch_lightning.core.lightning.LightningModule.truncated_bptt_steps` > 0.

        Return:
            Any of.

            - :class:`~torch.Tensor` - The loss tensor
            - ``dict`` - A dictionary. Can include any keys, but must include the key ``'loss'``
            - ``None`` - Training will skip to the next batch

        Note:
            Returning ``None`` is currently not supported for multi-GPU or TPU, or with 16-bit precision enabled.

        In this step you'd normally do the forward pass and calculate the loss for a batch.
        You can also do fancier things like multiple forward passes or something model specific.

        Example::

            def training_step(self, batch, batch_idx):
                x, y, z = batch
                out = self.encoder(x)
                loss = self.loss(out, x)
                return loss

        If you define multiple optimizers, this step will be called with an additional
        ``optimizer_idx`` parameter.

        .. code-block:: python

            # Multiple optimizers (e.g.: GANs)
            def training_step(self, batch, batch_idx, optimizer_idx):
                if optimizer_idx == 0:
                    # do training_step with encoder
                if optimizer_idx == 1:
                    # do training_step with decoder


        If you add truncated back propagation through time you will also get an additional
        argument with the hidden states of the previous step.

        .. code-block:: python

            # Truncated back-propagation through time
            def training_step(self, batch, batch_idx, hiddens):
                # hiddens are the hidden states from the previous truncated backprop step
                ...
                out, hiddens = self.lstm(data, hiddens)
                ...
                return {'loss': loss, 'hiddens': hiddens}

        Note:
            The loss value shown in the progress bar is smoothed (averaged) over the last values,
            so it differs from the actual loss returned in train/validation step.
        """
        rank_zero_warn("`training_step` must be implemented to be used with the Lightning Trainer")

    def training_step_end(self, *args, **kwargs) -> STEP_OUTPUT:
        """
        Use this when training with dp or ddp2 because :meth:`training_step`
        will operate on only part of the batch. However, this is still optional
        and only needed for things like softmax or NCE loss.

        Note:
            If you later switch to ddp or some other mode, this will still be called
            so that you don't have to change your code

        .. code-block:: python

            # pseudocode
            sub_batches = split_batches_for_dp(batch)
            batch_parts_outputs = [training_step(sub_batch) for sub_batch in sub_batches]
            training_step_end(batch_parts_outputs)

        Args:
            batch_parts_outputs: What you return in `training_step` for each batch part.

        Return:
            Anything

        When using dp/ddp2 distributed backends, only a portion of the batch is inside the training_step:

        .. code-block:: python

            def training_step(self, batch, batch_idx):
                # batch is 1/num_gpus big
                x, y = batch

                out = self(x)

                # softmax uses only a portion of the batch in the denomintaor
                loss = self.softmax(out)
                loss = nce_loss(loss)
                return loss

        If you wish to do something with all the parts of the batch, then use this method to do it:

        .. code-block:: python

            def training_step(self, batch, batch_idx):
                # batch is 1/num_gpus big
                x, y = batch

                out = self.encoder(x)
                return {'pred': out}

            def training_step_end(self, training_step_outputs):
                gpu_0_pred = training_step_outputs[0]['pred']
                gpu_1_pred = training_step_outputs[1]['pred']
                gpu_n_pred = training_step_outputs[n]['pred']

                # this softmax now uses the full batch
                loss = nce_loss([gpu_0_pred, gpu_1_pred, gpu_n_pred])
                return loss

        See Also:
            See the :ref:`advanced/multi_gpu:Multi-GPU training` guide for more details.
        """

    def training_epoch_end(self, outputs: EPOCH_OUTPUT) -> None:
        """
        Called at the end of the training epoch with the outputs of all training steps.
        Use this in case you need to do something with all the outputs for every training_step.

        .. code-block:: python

            # the pseudocode for these calls
            train_outs = []
            for train_batch in train_data:
                out = training_step(train_batch)
                train_outs.append(out)
            training_epoch_end(train_outs)

        Args:
            outputs: List of outputs you defined in :meth:`training_step`, or if there are
                multiple dataloaders, a list containing a list of outputs for each dataloader.

        Return:
            None

        Note:
            If this method is not overridden, this won't be called.

        Example::

            def training_epoch_end(self, training_step_outputs):
                # do something with all training_step outputs
                return result

        With multiple dataloaders, ``outputs`` will be a list of lists. The outer list contains
        one entry per dataloader, while the inner list contains the individual outputs of
        each training step for that dataloader.

        .. code-block:: python

            def training_epoch_end(self, training_step_outputs):
                for out in training_step_outputs:
                    # do something here
        """

    def validation_step(self, *args, **kwargs) -> Optional[STEP_OUTPUT]:
        r"""
        Operates on a single batch of data from the validation set.
        In this step you'd might generate examples or calculate anything of interest like accuracy.

        .. code-block:: python

            # the pseudocode for these calls
            val_outs = []
            for val_batch in val_data:
                out = validation_step(val_batch)
                val_outs.append(out)
            validation_epoch_end(val_outs)

        Args:
            batch (:class:`~torch.Tensor` | (:class:`~torch.Tensor`, ...) | [:class:`~torch.Tensor`, ...]):
                The output of your :class:`~torch.utils.data.DataLoader`. A tensor, tuple or list.
            batch_idx (int): The index of this batch
            dataloader_idx (int): The index of the dataloader that produced this batch
                (only if multiple val dataloaders used)

        Return:
           Any of.

            - Any object or value
            - ``None`` - Validation will skip to the next batch

        .. code-block:: python

            # pseudocode of order
            val_outs = []
            for val_batch in val_data:
                out = validation_step(val_batch)
                if defined('validation_step_end'):
                    out = validation_step_end(out)
                val_outs.append(out)
            val_outs = validation_epoch_end(val_outs)


        .. code-block:: python

            # if you have one val dataloader:
            def validation_step(self, batch, batch_idx)

            # if you have multiple val dataloaders:
            def validation_step(self, batch, batch_idx, dataloader_idx)

        Examples::

            # CASE 1: A single validation dataset
            def validation_step(self, batch, batch_idx):
                x, y = batch

                # implement your own
                out = self(x)
                loss = self.loss(out, y)

                # log 6 example images
                # or generated text... or whatever
                sample_imgs = x[:6]
                grid = torchvision.utils.make_grid(sample_imgs)
                self.logger.experiment.add_image('example_images', grid, 0)

                # calculate acc
                labels_hat = torch.argmax(out, dim=1)
                val_acc = torch.sum(y == labels_hat).item() / (len(y) * 1.0)

                # log the outputs!
                self.log_dict({'val_loss': loss, 'val_acc': val_acc})

        If you pass in multiple val dataloaders, :meth:`validation_step` will have an additional argument.

        .. code-block:: python

            # CASE 2: multiple validation dataloaders
            def validation_step(self, batch, batch_idx, dataloader_idx):
                # dataloader_idx tells you which dataset this is.

        Note:
            If you don't need to validate you don't need to implement this method.

        Note:
            When the :meth:`validation_step` is called, the model has been put in eval mode
            and PyTorch gradients have been disabled. At the end of validation,
            the model goes back to training mode and gradients are enabled.
        """

    def validation_step_end(self, *args, **kwargs) -> Optional[STEP_OUTPUT]:
        """
        Use this when validating with dp or ddp2 because :meth:`validation_step`
        will operate on only part of the batch. However, this is still optional
        and only needed for things like softmax or NCE loss.

        Note:
            If you later switch to ddp or some other mode, this will still be called
            so that you don't have to change your code.

        .. code-block:: python

            # pseudocode
            sub_batches = split_batches_for_dp(batch)
            batch_parts_outputs = [validation_step(sub_batch) for sub_batch in sub_batches]
            validation_step_end(batch_parts_outputs)

        Args:
            batch_parts_outputs: What you return in :meth:`validation_step`
                for each batch part.

        Return:
            None or anything

        .. code-block:: python

            # WITHOUT validation_step_end
            # if used in DP or DDP2, this batch is 1/num_gpus large
            def validation_step(self, batch, batch_idx):
                # batch is 1/num_gpus big
                x, y = batch

                out = self.encoder(x)
                loss = self.softmax(out)
                loss = nce_loss(loss)
                self.log('val_loss', loss)

            # --------------
            # with validation_step_end to do softmax over the full batch
            def validation_step(self, batch, batch_idx):
                # batch is 1/num_gpus big
                x, y = batch

                out = self(x)
                return out

            def validation_step_end(self, val_step_outputs):
                for out in val_step_outputs:
                    # do something with these

        See Also:
            See the :ref:`advanced/multi_gpu:Multi-GPU training` guide for more details.
        """

    def validation_epoch_end(self, outputs: EPOCH_OUTPUT) -> None:
        """
        Called at the end of the validation epoch with the outputs of all validation steps.

        .. code-block:: python

            # the pseudocode for these calls
            val_outs = []
            for val_batch in val_data:
                out = validation_step(val_batch)
                val_outs.append(out)
            validation_epoch_end(val_outs)

        Args:
            outputs: List of outputs you defined in :meth:`validation_step`, or if there
                are multiple dataloaders, a list containing a list of outputs for each dataloader.

        Return:
            None

        Note:
            If you didn't define a :meth:`validation_step`, this won't be called.

        Examples:
            With a single dataloader:

            .. code-block:: python

                def validation_epoch_end(self, val_step_outputs):
                    for out in val_step_outputs:
                        # do something

            With multiple dataloaders, `outputs` will be a list of lists. The outer list contains
            one entry per dataloader, while the inner list contains the individual outputs of
            each validation step for that dataloader.

            .. code-block:: python

                def validation_epoch_end(self, outputs):
                    for dataloader_output_result in outputs:
                        dataloader_outs = dataloader_output_result.dataloader_i_outputs

                    self.log('final_metric', final_value)
        """

    def test_step(self, *args, **kwargs) -> Optional[STEP_OUTPUT]:
        r"""
        Operates on a single batch of data from the test set.
        In this step you'd normally generate examples or calculate anything of interest
        such as accuracy.

        .. code-block:: python

            # the pseudocode for these calls
            test_outs = []
            for test_batch in test_data:
                out = test_step(test_batch)
                test_outs.append(out)
            test_epoch_end(test_outs)

        Args:
            batch (:class:`~torch.Tensor` | (:class:`~torch.Tensor`, ...) | [:class:`~torch.Tensor`, ...]):
                The output of your :class:`~torch.utils.data.DataLoader`. A tensor, tuple or list.
            batch_idx (int): The index of this batch.
            dataloader_idx (int): The index of the dataloader that produced this batch
                (only if multiple test dataloaders used).

        Return:
           Any of.

            - Any object or value
            - ``None`` - Testing will skip to the next batch

        .. code-block:: python

            # if you have one test dataloader:
            def test_step(self, batch, batch_idx)

            # if you have multiple test dataloaders:
            def test_step(self, batch, batch_idx, dataloader_idx)

        Examples::

            # CASE 1: A single test dataset
            def test_step(self, batch, batch_idx):
                x, y = batch

                # implement your own
                out = self(x)
                loss = self.loss(out, y)

                # log 6 example images
                # or generated text... or whatever
                sample_imgs = x[:6]
                grid = torchvision.utils.make_grid(sample_imgs)
                self.logger.experiment.add_image('example_images', grid, 0)

                # calculate acc
                labels_hat = torch.argmax(out, dim=1)
                test_acc = torch.sum(y == labels_hat).item() / (len(y) * 1.0)

                # log the outputs!
                self.log_dict({'test_loss': loss, 'test_acc': test_acc})

        If you pass in multiple test dataloaders, :meth:`test_step` will have an additional argument.

        .. code-block:: python

            # CASE 2: multiple test dataloaders
            def test_step(self, batch, batch_idx, dataloader_idx):
                # dataloader_idx tells you which dataset this is.

        Note:
            If you don't need to test you don't need to implement this method.

        Note:
            When the :meth:`test_step` is called, the model has been put in eval mode and
            PyTorch gradients have been disabled. At the end of the test epoch, the model goes back
            to training mode and gradients are enabled.
        """

    def test_step_end(self, *args, **kwargs) -> Optional[STEP_OUTPUT]:
        """
        Use this when testing with dp or ddp2 because :meth:`test_step` will operate
        on only part of the batch. However, this is still optional
        and only needed for things like softmax or NCE loss.

        Note:
            If you later switch to ddp or some other mode, this will still be called
            so that you don't have to change your code.

        .. code-block:: python

            # pseudocode
            sub_batches = split_batches_for_dp(batch)
            batch_parts_outputs = [test_step(sub_batch) for sub_batch in sub_batches]
            test_step_end(batch_parts_outputs)

        Args:
            batch_parts_outputs: What you return in :meth:`test_step` for each batch part.

        Return:
            None or anything

        .. code-block:: python

            # WITHOUT test_step_end
            # if used in DP or DDP2, this batch is 1/num_gpus large
            def test_step(self, batch, batch_idx):
                # batch is 1/num_gpus big
                x, y = batch

                out = self(x)
                loss = self.softmax(out)
                self.log('test_loss', loss)

            # --------------
            # with test_step_end to do softmax over the full batch
            def test_step(self, batch, batch_idx):
                # batch is 1/num_gpus big
                x, y = batch

                out = self.encoder(x)
                return out

            def test_step_end(self, output_results):
                # this out is now the full size of the batch
                all_test_step_outs = output_results.out
                loss = nce_loss(all_test_step_outs)
                self.log('test_loss', loss)

        See Also:
            See the :ref:`advanced/multi_gpu:Multi-GPU training` guide for more details.
        """

    def test_epoch_end(self, outputs: EPOCH_OUTPUT) -> None:
        """
        Called at the end of a test epoch with the output of all test steps.

        .. code-block:: python

            # the pseudocode for these calls
            test_outs = []
            for test_batch in test_data:
                out = test_step(test_batch)
                test_outs.append(out)
            test_epoch_end(test_outs)

        Args:
            outputs: List of outputs you defined in :meth:`test_step_end`, or if there
                are multiple dataloaders, a list containing a list of outputs for each dataloader

        Return:
            None

        Note:
            If you didn't define a :meth:`test_step`, this won't be called.

        Examples:
            With a single dataloader:

            .. code-block:: python

                def test_epoch_end(self, outputs):
                    # do something with the outputs of all test batches
                    all_test_preds = test_step_outputs.predictions

                    some_result = calc_all_results(all_test_preds)
                    self.log(some_result)

            With multiple dataloaders, `outputs` will be a list of lists. The outer list contains
            one entry per dataloader, while the inner list contains the individual outputs of
            each test step for that dataloader.

            .. code-block:: python

                def test_epoch_end(self, outputs):
                    final_value = 0
                    for dataloader_outputs in outputs:
                        for test_step_out in dataloader_outputs:
                            # do something
                            final_value += test_step_out

                    self.log('final_metric', final_value)
        """

    def predict_step(self, batch: Any, batch_idx: int, dataloader_idx: Optional[int] = None) -> Any:
        """
        Step function called during :meth:`~pytorch_lightning.trainer.trainer.Trainer.predict`.
        By default, it calls :meth:`~pytorch_lightning.core.lightning.LightningModule.forward`.
        Override to add any processing logic.

        Args:
            batch: Current batch
            batch_idx: Index of current batch
            dataloader_idx: Index of the current dataloader

        Return:
            Predicted output
        """
        return self(batch)

    def configure_callbacks(self):
        """
        Configure model-specific callbacks.
        When the model gets attached, e.g., when ``.fit()`` or ``.test()`` gets called,
        the list returned here will be merged with the list of callbacks passed to the Trainer's ``callbacks`` argument.
        If a callback returned here has the same type as one or several callbacks already present in
        the Trainer's callbacks list, it will take priority and replace them.
        In addition, Lightning will make sure :class:`~pytorch_lightning.callbacks.model_checkpoint.ModelCheckpoint`
        callbacks run last.

        Return:
            A list of callbacks which will extend the list of callbacks in the Trainer.

        Example::

            def configure_callbacks(self):
                early_stop = EarlyStopping(monitor"val_acc", mode="max")
                checkpoint = ModelCheckpoint(monitor="val_loss")
                return [early_stop, checkpoint]

        Note:
            Certain callback methods like :meth:`~pytorch_lightning.callbacks.base.Callback.on_init_start`
            will never be invoked on the new callbacks returned here.
        """
        return []

    def configure_optimizers(self):
        r"""
        Choose what optimizers and learning-rate schedulers to use in your optimization.
        Normally you'd need one. But in the case of GANs or similar you might have multiple.

        Return:
            Any of these 6 options.

            - **Single optimizer**.
            - **List or Tuple** of optimizers.
            - **Two lists** - The first list has multiple optimizers, and the second has multiple LR schedulers
                (or multiple ``lr_dict``).
            - **Dictionary**, with an ``"optimizer"`` key, and (optionally) a ``"lr_scheduler"``
                key whose value is a single LR scheduler or ``lr_dict``.
            - **Tuple of dictionaries** as described above, with an optional ``"frequency"`` key.
            - **None** - Fit will run without any optimizer.

        The ``lr_dict`` is a dictionary which contains the scheduler and its associated configuration.
        The default configuration is shown below.

        .. code-block:: python

            lr_dict = {
                # REQUIRED: The scheduler instance
                'scheduler': lr_scheduler,
                # The unit of the scheduler's step size, could also be 'step'.
                # 'epoch' updates the scheduler on epoch end whereas 'step'
                # updates it after a optimizer update.
                'interval': 'epoch',
                # How many epochs/steps should pass between calls to
                # `scheduler.step()`. 1 corresponds to updating the learning
                # rate after every epoch/step.
                'frequency': 1,
                # Metric to to monitor for schedulers like `ReduceLROnPlateau`
                'monitor': 'val_loss',
                # If set to `True`, will enforce that the value specified 'monitor'
                # is available when the scheduler is updated, thus stopping
                # training if not found. If set to `False`, it will only produce a warning
                'strict': True,
                # If using the `LearningRateMonitor` callback to monitor the
                # learning rate progress, this keyword can be used to specify
                # a custom logged name
                'name': None,
            }

        When there are schedulers in which the ``.step()`` method is conditioned on a value, such as the
        :class:`torch.optim.lr_scheduler.ReduceLROnPlateau` scheduler, Lightning requires that the ``lr_dict``
        contains the keyword ``"monitor"`` set to the metric name that the scheduler should be conditioned on.

        .. testcode::

            # The ReduceLROnPlateau scheduler requires a monitor
            def configure_optimizers(self):
                optimizer = Adam(...)
                return {
                    'optimizer': optimizer,
                    'lr_scheduler': {
                        'scheduler': ReduceLROnPlateau(optimizer, ...),
                        'monitor': 'metric_to_track',
                    }
                }

            # In the case of two optimizers, only one using the ReduceLROnPlateau scheduler
            def configure_optimizers(self):
                optimizer1 = Adam(...)
                optimizer2 = SGD(...)
                scheduler1 = ReduceLROnPlateau(optimizer1, ...)
                scheduler2 = LambdaLR(optimizer2, ...)
                return (
                    {
                        'optimizer': optimizer1,
                        'lr_scheduler': {
                            'scheduler': scheduler1,
                            'monitor': 'metric_to_track',
                        }
                    },
                    {'optimizer': optimizer2, 'lr_scheduler': scheduler2}
                )

        Metrics can be made available to monitor by simply logging it using
        ``self.log('metric_to_track', metric_val)`` in your :class:`~pytorch_lightning.core.lightning.LightningModule`.

        Note:
            The ``frequency`` value specified in a dict along with the ``optimizer`` key is an int corresponding
            to the number of sequential batches optimized with the specific optimizer.
            It should be given to none or to all of the optimizers.
            There is a difference between passing multiple optimizers in a list,
            and passing multiple optimizers in dictionaries with a frequency of 1:

                - In the former case, all optimizers will operate on the given batch in each optimization step.
                - In the latter, only one optimizer will operate on the given batch at every step.

            This is different from the ``frequency`` value specified in the ``lr_dict`` mentioned above.

            .. code-block:: python

                def configure_optimizers(self):
                    optimizer_one = torch.optim.SGD(self.model.parameters(), lr=0.01)
                    optimizer_two = torch.optim.SGD(self.model.parameters(), lr=0.01)
                    return [
                        {'optimizer': optimizer_one, 'frequency': 5},
                        {'optimizer': optimizer_two, 'frequency': 10},
                    ]

            In this example, the first optimizer will be used for the first 5 steps,
            the second optimizer for the next 10 steps and that cycle will continue.
            If an LR scheduler is specified for an optimizer using the ``lr_scheduler`` key in the above dict,
            the scheduler will only be updated when its optimizer is being used.

        Examples::

            # most cases. no learning rate scheduler
            def configure_optimizers(self):
                return Adam(self.parameters(), lr=1e-3)

            # multiple optimizer case (e.g.: GAN)
            def configure_optimizers(self):
                gen_opt = Adam(self.model_gen.parameters(), lr=0.01)
                dis_opt = Adam(self.model_dis.parameters(), lr=0.02)
                return gen_opt, dis_opt

            # example with learning rate schedulers
            def configure_optimizers(self):
                gen_opt = Adam(self.model_gen.parameters(), lr=0.01)
                dis_opt = Adam(self.model_dis.parameters(), lr=0.02)
                dis_sch = CosineAnnealing(dis_opt, T_max=10)
                return [gen_opt, dis_opt], [dis_sch]

            # example with step-based learning rate schedulers
            # each optimizer has its own scheduler
            def configure_optimizers(self):
                gen_opt = Adam(self.model_gen.parameters(), lr=0.01)
                dis_opt = Adam(self.model_dis.parameters(), lr=0.02)
                gen_sch = {
                    'scheduler': ExponentialLR(gen_opt, 0.99),
                    'interval': 'step'  # called after each training step
                }
                dis_sch = CosineAnnealing(dis_opt, T_max=10) # called every epoch
                return [gen_opt, dis_opt], [gen_sch, dis_sch]

            # example with optimizer frequencies
            # see training procedure in `Improved Training of Wasserstein GANs`, Algorithm 1
            # https://arxiv.org/abs/1704.00028
            def configure_optimizers(self):
                gen_opt = Adam(self.model_gen.parameters(), lr=0.01)
                dis_opt = Adam(self.model_dis.parameters(), lr=0.02)
                n_critic = 5
                return (
                    {'optimizer': dis_opt, 'frequency': n_critic},
                    {'optimizer': gen_opt, 'frequency': 1}
                )

        Note:
            Some things to know:

            - Lightning calls ``.backward()`` and ``.step()`` on each optimizer and learning rate scheduler as needed.
            - If you use 16-bit precision (``precision=16``), Lightning will automatically handle the optimizers.
            - If you use multiple optimizers, :meth:`training_step` will have an additional ``optimizer_idx`` parameter.
            - If you use :class:`torch.optim.LBFGS`, Lightning handles the closure function automatically for you.
            - If you use multiple optimizers, gradients will be calculated only for the parameters of current optimizer
              at each training step.
            - If you need to control how often those optimizers step or override the default ``.step()`` schedule,
              override the :meth:`optimizer_step` hook.
        """
        rank_zero_warn("`configure_optimizers` must be implemented to be used with the Lightning Trainer")

    def manual_backward(self, loss: Tensor, optimizer: Optional[Optimizer] = None, *args, **kwargs) -> None:
        """
        Call this directly from your training_step when doing optimizations manually.
        By using this we can ensure that all the proper scaling when using 16-bit etc has been done for you.

        This function forwards all args to the .backward() call as well.

        See :ref:`manual optimization<common/optimizers:Manual optimization>` for more examples.

        Example::

            def training_step(...):
                opt = self.optimizers()
                loss = ...
                opt.zero_grad()
                # automatically applies scaling, etc...
                self.manual_backward(loss)
                opt.step()
        """
        if optimizer is not None:
            rank_zero_deprecation(
                "`optimizer` argument to `manual_backward` is deprecated in v1.2 and will be removed in v1.4"
            )

        # make sure we're using manual opt
        self._verify_is_manual_optimization('manual_backward')

        # backward
        self._running_manual_backward = True
        self.trainer.train_loop.backward(loss, optimizer=None, opt_idx=None, *args, **kwargs)
        self._running_manual_backward = False

    def backward(self, loss: Tensor, optimizer: Optimizer, optimizer_idx: int, *args, **kwargs) -> None:
        """
        Override backward with your own implementation if you need to.

        Args:
            loss: Loss is already scaled by accumulated grads
            optimizer: Current optimizer being used
            optimizer_idx: Index of the current optimizer being used

        Called to perform backward step.
        Feel free to override as needed.
        The loss passed in has already been scaled for accumulated gradients if requested.

        Example::

            def backward(self, loss, optimizer, optimizer_idx):
                loss.backward()

        """
        if self.automatic_optimization or self._running_manual_backward:
            loss.backward(*args, **kwargs)

    def toggle_optimizer(self, optimizer: Optimizer, optimizer_idx: int):
        """
        Makes sure only the gradients of the current optimizer's parameters are calculated
        in the training step to prevent dangling gradients in multiple-optimizer setup.

        .. note:: Only called when using multiple optimizers

        Override for your own behavior

        It works with ``untoggle_optimizer`` to make sure param_requires_grad_state is properly reset.

        Args:
            optimizer: Current optimizer used in training_loop
            optimizer_idx: Current optimizer idx in training_loop
        """

        # Iterate over all optimizer parameters to preserve their `requires_grad` information
        # in case these are pre-defined during `configure_optimizers`
        param_requires_grad_state = {}
        for opt in self.optimizers(use_pl_optimizer=False):
            for group in opt.param_groups:
                for param in group['params']:
                    # If a param already appear in param_requires_grad_state, continue
                    if param in param_requires_grad_state:
                        continue
                    param_requires_grad_state[param] = param.requires_grad
                    param.requires_grad = False

        # Then iterate over the current optimizer's parameters and set its `requires_grad`
        # properties accordingly
        for group in optimizer.param_groups:
            for param in group['params']:
                param.requires_grad = param_requires_grad_state[param]
        self._param_requires_grad_state = param_requires_grad_state

    def untoggle_optimizer(self, optimizer_idx: int):
        """
        .. note:: Only called when using multiple optimizers

        Override for your own behavior

        Args:
            optimizer_idx: Current optimizer idx in training_loop
        """
        for opt_idx, opt in enumerate(self.optimizers(use_pl_optimizer=False)):
            if optimizer_idx != opt_idx:
                for group in opt.param_groups:
                    for param in group['params']:
                        if param in self._param_requires_grad_state:
                            param.requires_grad = self._param_requires_grad_state[param]
        # save memory
        self._param_requires_grad_state = dict()

    def optimizer_step(
        self,
        epoch: int = None,
        batch_idx: int = None,
        optimizer: Optimizer = None,
        optimizer_idx: int = None,
        optimizer_closure: Optional[Callable] = None,
        on_tpu: bool = None,
        using_native_amp: bool = None,
        using_lbfgs: bool = None,
    ) -> None:
        r"""
        Override this method to adjust the default way the
        :class:`~pytorch_lightning.trainer.trainer.Trainer` calls each optimizer.
        By default, Lightning calls ``step()`` and ``zero_grad()`` as shown in the example
        once per optimizer.

        Warning:
            If you are overriding this method, make sure that you pass the ``optimizer_closure`` parameter
            to ``optimizer.step()`` function as shown in the examples. This ensures that
            ``training_step()``, ``optimizer.zero_grad()``, ``backward()`` are called within
            :meth:`~pytorch_lightning.trainer.training_loop.TrainLoop.run_training_batch`.

        Args:
            epoch: Current epoch
            batch_idx: Index of current batch
            optimizer: A PyTorch optimizer
            optimizer_idx: If you used multiple optimizers, this indexes into that list.
            optimizer_closure: Closure for all optimizers
            on_tpu: ``True`` if TPU backward is required
            using_native_amp: ``True`` if using native amp
            using_lbfgs: True if the matching optimizer is :class:`torch.optim.LBFGS`

        Examples::

            # DEFAULT
            def optimizer_step(self, epoch, batch_idx, optimizer, optimizer_idx,
                               optimizer_closure, on_tpu, using_native_amp, using_lbfgs):
                optimizer.step(closure=optimizer_closure)

            # Alternating schedule for optimizer steps (i.e.: GANs)
            def optimizer_step(self, epoch, batch_idx, optimizer, optimizer_idx,
                               optimizer_closure, on_tpu, using_native_amp, using_lbfgs):
                # update generator opt every step
                if optimizer_idx == 0:
                    optimizer.step(closure=optimizer_closure)

                # update discriminator opt every 2 steps
                if optimizer_idx == 1:
                    if (batch_idx + 1) % 2 == 0 :
                        optimizer.step(closure=optimizer_closure)

                # ...
                # add as many optimizers as you want

        Here's another example showing how to use this for more advanced things such as
        learning rate warm-up:

        .. code-block:: python

            # learning rate warm-up
            def optimizer_step(self, epoch, batch_idx, optimizer, optimizer_idx,
                               optimizer_closure, on_tpu, using_native_amp, using_lbfgs):
                # warm up lr
                if self.trainer.global_step < 500:
                    lr_scale = min(1., float(self.trainer.global_step + 1) / 500.)
                    for pg in optimizer.param_groups:
                        pg['lr'] = lr_scale * self.learning_rate

                # update params
                optimizer.step(closure=optimizer_closure)

        """
        optimizer.step(closure=optimizer_closure)

    def optimizer_zero_grad(self, epoch: int, batch_idx: int, optimizer: Optimizer, optimizer_idx: int):
        """Override this method to change the default behaviour of ``optimizer.zero_grad()``.

        Args:
            epoch: Current epoch
            batch_idx: Index of current batch
            optimizer: A PyTorch optimizer
            optimizer_idx: If you used multiple optimizers this indexes into that list.

        Examples::

            # DEFAULT
            def optimizer_zero_grad(self, epoch, batch_idx, optimizer, optimizer_idx):
                optimizer.zero_grad()

            # Set gradients to `None` instead of zero to improve performance.
            def optimizer_zero_grad(self, epoch, batch_idx, optimizer, optimizer_idx):
                optimizer.zero_grad(set_to_none=True)

        See :meth:`torch.optim.Optimizer.zero_grad` for the explanation of the above example.
        """
        optimizer.zero_grad()

    def tbptt_split_batch(self, batch: Tensor, split_size: int) -> list:
        r"""
        When using truncated backpropagation through time, each batch must be split along the
        time dimension. Lightning handles this by default, but for custom behavior override
        this function.

        Args:
            batch: Current batch
            split_size: The size of the split

        Return:
            List of batch splits. Each split will be passed to :meth:`training_step` to enable truncated
            back propagation through time. The default implementation splits root level Tensors and
            Sequences at dim=1 (i.e. time dim). It assumes that each time dim is the same length.

        Examples::

            def tbptt_split_batch(self, batch, split_size):
              splits = []
              for t in range(0, time_dims[0], split_size):
                  batch_split = []
                  for i, x in enumerate(batch):
                      if isinstance(x, torch.Tensor):
                          split_x = x[:, t:t + split_size]
                      elif isinstance(x, collections.Sequence):
                          split_x = [None] * len(x)
                          for batch_idx in range(len(x)):
                              split_x[batch_idx] = x[batch_idx][t:t + split_size]

                      batch_split.append(split_x)

                  splits.append(batch_split)

              return splits

        Note:
            Called in the training loop after
            :meth:`~pytorch_lightning.callbacks.base.Callback.on_batch_start`
            if :paramref:`~pytorch_lightning.core.lightning.LightningModule.truncated_bptt_steps` > 0.
            Each returned batch split is passed separately to :meth:`training_step`.

        """
        time_dims = [len(x[0]) for x in batch if isinstance(x, (torch.Tensor, collections.Sequence))]
        assert len(time_dims) >= 1, "Unable to determine batch time dimension"
        assert all(x == time_dims[0] for x in time_dims), "Batch time dimension length is ambiguous"

        splits = []
        for t in range(0, time_dims[0], split_size):
            batch_split = []
            for i, x in enumerate(batch):
                if isinstance(x, torch.Tensor):
                    split_x = x[:, t:t + split_size]
                elif isinstance(x, collections.Sequence):
                    split_x = [None] * len(x)
                    for batch_idx in range(len(x)):
                        split_x[batch_idx] = x[batch_idx][t:t + split_size]

                batch_split.append(split_x)

            splits.append(batch_split)

        return splits

    def summarize(self, mode: Optional[str] = ModelSummary.MODE_DEFAULT) -> Optional[ModelSummary]:
        model_summary = None

        if mode in ModelSummary.MODES:
            model_summary = ModelSummary(self, mode=mode)
            log.info("\n" + str(model_summary))
        elif mode is not None:
            raise MisconfigurationException(f"`mode` can be None, {', '.join(ModelSummary.MODES)}, got {mode}")

        return model_summary

    def freeze(self) -> None:
        r"""
        Freeze all params for inference.

        Example::

            model = MyLightningModule(...)
            model.freeze()

        """
        for param in self.parameters():
            param.requires_grad = False

        self.eval()

    def unfreeze(self) -> None:
        """
        Unfreeze all parameters for training.

        .. code-block:: python

            model = MyLightningModule(...)
            model.unfreeze()

        """
        for param in self.parameters():
            param.requires_grad = True

        self.train()

    def get_progress_bar_dict(self) -> Dict[str, Union[int, str]]:
        r"""
        Implement this to override the default items displayed in the progress bar.
        By default it includes the average loss value, split index of BPTT (if used)
        and the version of the experiment when using a logger.

        .. code-block::

            Epoch 1:   4%|▎         | 40/1095 [00:03<01:37, 10.84it/s, loss=4.501, v_num=10]

        Here is an example how to override the defaults:

        .. code-block:: python

            def get_progress_bar_dict(self):
                # don't show the version number
                items = super().get_progress_bar_dict()
                items.pop("v_num", None)
                return items

        Return:
            Dictionary with the items to be displayed in the progress bar.
        """
        # call .item() only once but store elements without graphs
        running_train_loss = self.trainer.train_loop.running_loss.mean()
        avg_training_loss = None
        if running_train_loss is not None:
            avg_training_loss = running_train_loss.cpu().item()
        elif self.automatic_optimization:
            avg_training_loss = float('NaN')

        tqdm_dict = {}
        if avg_training_loss is not None:
            tqdm_dict["loss"] = f"{avg_training_loss:.3g}"

        module_tbptt_enabled = self.truncated_bptt_steps > 0
        trainer_tbptt_enabled = self.trainer.truncated_bptt_steps is not None and self.trainer.truncated_bptt_steps > 0
        if module_tbptt_enabled or trainer_tbptt_enabled:
            tqdm_dict["split_idx"] = self.trainer.train_loop.split_idx

        if self.trainer.logger is not None and self.trainer.logger.version is not None:
            version = self.trainer.logger.version
            # show last 4 places of long version strings
            version = version[-4:] if isinstance(version, str) else version
            tqdm_dict["v_num"] = version

        return tqdm_dict

    def _verify_is_manual_optimization(self, fn_name):
        if self.automatic_optimization:
            raise MisconfigurationException(
                f'to use {fn_name}, please disable automatic optimization:'
                ' set model property `automatic_optimization` as False'
            )

    @classmethod
    def _auto_collect_arguments(cls, frame=None) -> Tuple[Dict, Dict]:
        """
        Collect all module arguments in the current constructor and all child constructors.
        The child constructors are all the ``__init__`` methods that reach the current class through
        (chained) ``super().__init__()`` calls.

        Args:
            frame: instance frame

        Returns:
            self_arguments: arguments dictionary of the first instance
            parents_arguments: arguments dictionary of the parent's instances
        """
        if not frame:
            frame = inspect.currentframe()

        frame_args = collect_init_args(frame.f_back, [])
        self_arguments = frame_args[-1]

        # set hyper_parameters in child
        self_arguments = self_arguments
        parents_arguments = {}

        # add all arguments from parents
        for args in frame_args[:-1]:
            parents_arguments.update(args)
        return self_arguments, parents_arguments

    def save_hyperparameters(
        self,
        *args,
        ignore: Optional[Union[Sequence[str], str]] = None,
        frame: Optional[types.FrameType] = None
    ) -> None:
        """Save model arguments to ``hparams`` attribute.

        Args:
            args: single object of `dict`, `NameSpace` or `OmegaConf`
                or string names or arguments from class ``__init__``
            ignore: an argument name or a list of argument names from
                class ``__init__`` to be ignored
            frame: a frame object. Default is None

        Example::
            >>> class ManuallyArgsModel(LightningModule):
            ...     def __init__(self, arg1, arg2, arg3):
            ...         super().__init__()
            ...         # manually assign arguments
            ...         self.save_hyperparameters('arg1', 'arg3')
            ...     def forward(self, *args, **kwargs):
            ...         ...
            >>> model = ManuallyArgsModel(1, 'abc', 3.14)
            >>> model.hparams
            "arg1": 1
            "arg3": 3.14

            >>> class AutomaticArgsModel(LightningModule):
            ...     def __init__(self, arg1, arg2, arg3):
            ...         super().__init__()
            ...         # equivalent automatic
            ...         self.save_hyperparameters()
            ...     def forward(self, *args, **kwargs):
            ...         ...
            >>> model = AutomaticArgsModel(1, 'abc', 3.14)
            >>> model.hparams
            "arg1": 1
            "arg2": abc
            "arg3": 3.14

            >>> class SingleArgModel(LightningModule):
            ...     def __init__(self, params):
            ...         super().__init__()
            ...         # manually assign single argument
            ...         self.save_hyperparameters(params)
            ...     def forward(self, *args, **kwargs):
            ...         ...
            >>> model = SingleArgModel(Namespace(p1=1, p2='abc', p3=3.14))
            >>> model.hparams
            "p1": 1
            "p2": abc
            "p3": 3.14

            >>> class ManuallyArgsModel(LightningModule):
            ...     def __init__(self, arg1, arg2, arg3):
            ...         super().__init__()
            ...         # pass argument(s) to ignore as a string or in a list
            ...         self.save_hyperparameters(ignore='arg2')
            ...     def forward(self, *args, **kwargs):
            ...         ...
            >>> model = ManuallyArgsModel(1, 'abc', 3.14)
            >>> model.hparams
            "arg1": 1
            "arg3": 3.14
        """
        # the frame needs to be created in this file.
        if not frame:
            frame = inspect.currentframe().f_back
        save_hyperparameters(self, *args, ignore=ignore, frame=frame)

    def _set_hparams(self, hp: Union[dict, Namespace, str]) -> None:
        if isinstance(hp, Namespace):
            hp = vars(hp)
        if isinstance(hp, dict):
            hp = AttributeDict(hp)
        elif isinstance(hp, PRIMITIVE_TYPES):
            raise ValueError(f"Primitives {PRIMITIVE_TYPES} are not allowed.")
        elif not isinstance(hp, ALLOWED_CONFIG_TYPES):
            raise ValueError(f"Unsupported config type of {type(hp)}.")

        if isinstance(hp, dict) and isinstance(self.hparams, dict):
            self.hparams.update(hp)
        else:
            self._hparams = hp

    @torch.no_grad()
    def to_onnx(
        self,
        file_path: Union[str, Path],
        input_sample: Optional[Any] = None,
        **kwargs,
    ):
        """
        Saves the model in ONNX format

        Args:
            file_path: The path of the file the onnx model should be saved to.
            input_sample: An input for tracing. Default: None (Use self.example_input_array)
            **kwargs: Will be passed to torch.onnx.export function.

        Example:
            >>> class SimpleModel(LightningModule):
            ...     def __init__(self):
            ...         super().__init__()
            ...         self.l1 = torch.nn.Linear(in_features=64, out_features=4)
            ...
            ...     def forward(self, x):
            ...         return torch.relu(self.l1(x.view(x.size(0), -1)))

            >>> with tempfile.NamedTemporaryFile(suffix='.onnx', delete=False) as tmpfile:
            ...     model = SimpleModel()
            ...     input_sample = torch.randn((1, 64))
            ...     model.to_onnx(tmpfile.name, input_sample, export_params=True)
            ...     os.path.isfile(tmpfile.name)
            True
        """
        mode = self.training

        if input_sample is None:
            if self.example_input_array is None:
                raise ValueError(
                    "Could not export to ONNX since neither `input_sample` nor"
                    " `model.example_input_array` attribute is set."
                )
            input_sample = self.example_input_array

        input_sample = self._apply_batch_transfer_handler(input_sample)

        if "example_outputs" not in kwargs:
            self.eval()
            kwargs["example_outputs"] = self(input_sample)

        torch.onnx.export(self, input_sample, file_path, **kwargs)
        self.train(mode)

    @torch.no_grad()
    def to_torchscript(
        self,
        file_path: Optional[Union[str, Path]] = None,
        method: Optional[str] = 'script',
        example_inputs: Optional[Any] = None,
        **kwargs,
    ) -> Union[ScriptModule, Dict[str, ScriptModule]]:
        """
        By default compiles the whole model to a :class:`~torch.jit.ScriptModule`.
        If you want to use tracing, please provided the argument `method='trace'` and make sure that either the
        example_inputs argument is provided, or the model has self.example_input_array set.
        If you would like to customize the modules that are scripted you should override this method.
        In case you want to return multiple modules, we recommend using a dictionary.

        Args:
            file_path: Path where to save the torchscript. Default: None (no file saved).
            method: Whether to use TorchScript's script or trace method. Default: 'script'
            example_inputs: An input to be used to do tracing when method is set to 'trace'.
              Default: None (Use self.example_input_array)
            **kwargs: Additional arguments that will be passed to the :func:`torch.jit.script` or
              :func:`torch.jit.trace` function.

        Note:
            - Requires the implementation of the
              :meth:`~pytorch_lightning.core.lightning.LightningModule.forward` method.
            - The exported script will be set to evaluation mode.
            - It is recommended that you install the latest supported version of PyTorch
              to use this feature without limitations. See also the :mod:`torch.jit`
              documentation for supported features.

        Example:
            >>> class SimpleModel(LightningModule):
            ...     def __init__(self):
            ...         super().__init__()
            ...         self.l1 = torch.nn.Linear(in_features=64, out_features=4)
            ...
            ...     def forward(self, x):
            ...         return torch.relu(self.l1(x.view(x.size(0), -1)))
            ...
            >>> model = SimpleModel()
            >>> torch.jit.save(model.to_torchscript(), "model.pt")  # doctest: +SKIP
            >>> os.path.isfile("model.pt")  # doctest: +SKIP
            >>> torch.jit.save(model.to_torchscript(file_path="model_trace.pt", method='trace', # doctest: +SKIP
            ...                                     example_inputs=torch.randn(1, 64)))  # doctest: +SKIP
            >>> os.path.isfile("model_trace.pt")  # doctest: +SKIP
            True

        Return:
            This LightningModule as a torchscript, regardless of whether file_path is
            defined or not.
        """
        mode = self.training

        if method == 'script':
            torchscript_module = torch.jit.script(self.eval(), **kwargs)
        elif method == 'trace':
            # if no example inputs are provided, try to see if model has example_input_array set
            if example_inputs is None:
                if self.example_input_array is None:
                    raise ValueError(
                        'Choosing method=`trace` requires either `example_inputs`'
                        ' or `model.example_input_array` to be defined.'
                    )
                example_inputs = self.example_input_array

            # automatically send example inputs to the right device and use trace
            example_inputs = self._apply_batch_transfer_handler(example_inputs)
            torchscript_module = torch.jit.trace(func=self.eval(), example_inputs=example_inputs, **kwargs)
        else:
            raise ValueError(f"The 'method' parameter only supports 'script' or 'trace', but value given was: {method}")

        self.train(mode)

        if file_path is not None:
            fs = get_filesystem(file_path)
            with fs.open(file_path, "wb") as f:
                torch.jit.save(torchscript_module, f)

        return torchscript_module

    @property
    def hparams(self) -> Union[AttributeDict, dict, Namespace]:
        if not hasattr(self, "_hparams"):
            self._hparams = AttributeDict()
        return self._hparams

    @property
    def hparams_initial(self) -> AttributeDict:
        if not hasattr(self, "_hparams_initial"):
            return AttributeDict()
        # prevent any change
        return copy.deepcopy(self._hparams_initial)

    @property
    def model_size(self) -> float:
        # todo: think about better way without need to dump model to drive
        tmp_name = f"{uuid.uuid4().hex}.pt"
        torch.save(self.state_dict(), tmp_name)
        size_mb = os.path.getsize(tmp_name) / 1e6
        os.remove(tmp_name)
        return size_mb<|MERGE_RESOLUTION|>--- conflicted
+++ resolved
@@ -272,10 +272,6 @@
         sync_dist_group: Optional[Any] = None,
         add_dataloader_idx: bool = True,
         batch_size: Optional[int] = None,
-<<<<<<< HEAD
-        metric_attribute: Optional[str] = None,
-=======
->>>>>>> ec4f8856
     ) -> None:
         """
         Log a key, value
@@ -312,13 +308,7 @@
                 the name (when using multiple). If False, user needs to give unique names for
                 each dataloader to not mix values
             batch_size: Current batch_size. This will be directly inferred from the loaded batch,
-<<<<<<< HEAD
-                but some some data structures might need to explicitly provide it.
-            metric_attribute: The attribute name for the metric in the LightningModule.
-                Necessary to save/restore its state.
-=======
                 but some data structures might need to explicitly provide it.
->>>>>>> ec4f8856
         """
         if tbptt_reduce_fx is not None:
             rank_zero_deprecation(
@@ -352,11 +342,7 @@
         on_step = self.__auto_choose_log_on_step(on_step)
         on_epoch = self.__auto_choose_log_on_epoch(on_epoch)
 
-<<<<<<< HEAD
-        results = self.trainer.results
-=======
         results = self.trainer._results
->>>>>>> ec4f8856
         assert results is not None
         assert self._current_fx_name is not None
         results.fx_validator.check_logging(self._current_fx_name, on_step=on_step, on_epoch=on_epoch)
@@ -368,39 +354,11 @@
                 " but it should not contain information about `dataloader_idx`"
             )
 
-<<<<<<< HEAD
-        if metric_attribute is None and isinstance(value, Metric):
-            if self._metric_attributes is None:
-                # compute once
-                self._metric_attributes = {
-                    id(module): name
-                    for name, module in self.named_children() if isinstance(module, Metric)
-                }
-                if not self._metric_attributes:
-                    raise MisconfigurationException(
-                        "Could not find the `LightningModule` attribute for the `torchmetrics.Metric` logged."
-                        " You can fix this by setting an attribute for the metric in your `LightningModule`."
-                    )
-            # try to find the passed metric in the LightningModule
-            metric_attribute = self._metric_attributes.get(id(value))
-            if metric_attribute is None:
-                raise MisconfigurationException(
-                    "Could not find the `LightningModule` attribute for the `torchmetrics.Metric` logged."
-                    f" You can fix this by calling `self.log({name}, ..., metric_attribute=name)` where `name` is one"
-                    f" of {list(self._metric_attributes.values())}"
-                )
-
-        value = apply_to_collection(value, numbers.Number, self.__to_float)
-
-        if self.trainer.logger_connector.should_reset_tensors(self._current_fx_name):
-            # when restarting an new epoch, reset the tensors
-=======
         value = apply_to_collection(value, numbers.Number, self.__to_tensor)
 
         if self.trainer.logger_connector.should_reset_tensors(self._current_fx_name):
             # if we started a new epoch (running it's first batch) the hook name has changed
             # reset any tensors for the new hook name
->>>>>>> ec4f8856
             results.reset(metrics=False, fx=self._current_fx_name)
 
         results.log(
@@ -415,10 +373,6 @@
             enable_graph=enable_graph,
             dataloader_idx=(self._current_dataloader_idx if add_dataloader_idx else None),
             batch_size=batch_size,
-<<<<<<< HEAD
-            metric_attribute=metric_attribute,
-=======
->>>>>>> ec4f8856
             sync_dist=sync_dist,
             sync_dist_fn=self.trainer.training_type_plugin.reduce or sync_ddp_if_available,
             sync_dist_group=sync_dist_group,
@@ -494,13 +448,8 @@
     def __check_allowed(v: Any, name: str, value: Any) -> None:
         raise ValueError(f'`self.log({name}, {value})` was called, but `{type(v).__name__}` values cannot be logged')
 
-<<<<<<< HEAD
-    def __to_float(self, value: numbers.Number) -> torch.Tensor:
-        return torch.tensor(value, device=self.device, dtype=torch.float)
-=======
     def __to_tensor(self, value: numbers.Number) -> torch.Tensor:
         return torch.tensor(value, device=self.device)
->>>>>>> ec4f8856
 
     def log_grad_norm(self, grad_norm_dict: Dict[str, torch.Tensor]) -> None:
         """Override this method to change the default behaviour of ``log_grad_norm``.
