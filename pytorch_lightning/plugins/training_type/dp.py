--- conflicted
+++ resolved
@@ -17,12 +17,7 @@
 from torch.nn import DataParallel
 
 from pytorch_lightning.core.step_result import Result
-<<<<<<< HEAD
-from pytorch_lightning.overrides import LightningParallelModule
-from pytorch_lightning.overrides.data_parallel import unwrap_lightning_module
-=======
 from pytorch_lightning.overrides.data_parallel import LightningParallelModule
->>>>>>> a622e0b6
 from pytorch_lightning.plugins.training_type.parallel import ParallelPlugin
 
 
@@ -47,13 +42,6 @@
     def root_device(self):
         return self.parallel_devices[0]
 
-<<<<<<< HEAD
-    @property
-    def lightning_module(self):
-        return unwrap_lightning_module(self.model)
-
-=======
->>>>>>> a622e0b6
     def model_to_device(self):
         # no need to do anything when model is wrapped in torch.nn.DataParallel
         pass
