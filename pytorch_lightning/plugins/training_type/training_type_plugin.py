--- conflicted
+++ resolved
@@ -12,7 +12,7 @@
 # See the License for the specific language governing permissions and
 # limitations under the License.
 from abc import ABC, abstractmethod
-from typing import Any, Optional, TYPE_CHECKING, Union, Callable
+from typing import Any, Callable, Optional, TYPE_CHECKING, Union
 
 import torch
 from torch.nn import Module
@@ -141,13 +141,11 @@
     def test_step_end(self, output):
         return output
 
-<<<<<<< HEAD
+    def on_save(self, checkpoint: dict) -> dict:
+        return checkpoint
+
     def init_optimizers(self, trainer: "Trainer", model: LightningModule):
         return trainer.init_optimizers(model)
 
     def optimizer_step(self, optimizer: torch.optim.Optimizer, lambda_closure: Callable, **kwargs):
-        optimizer.step(closure=lambda_closure, **kwargs)
-=======
-    def on_save(self, checkpoint: dict) -> dict:
-        return checkpoint
->>>>>>> 6e0aff07
+        optimizer.step(closure=lambda_closure, **kwargs)