--- conflicted
+++ resolved
@@ -251,12 +251,7 @@
             save_full_weights: Gathers weights across all processes before saving to disk
                 when using ZeRO Stage 3. This allows a single weight file to contain the entire model,
                 rather than individual sharded weight files.
-<<<<<<< HEAD
                 Disable to save sharded states individually.
-=======
-                Disable to save sharded states individually. (Default: True)
-
->>>>>>> b214442e
         """
         if not _DEEPSPEED_AVAILABLE:
             raise MisconfigurationException(
@@ -283,7 +278,7 @@
             self.config = self._create_default_config(
                 zero_optimization,
                 zero_allow_untested_optimizer,
-<<<<<<< HEAD
+                logging_batch_size_per_gpu,
                 offload_optimizer=offload_optimizer,
                 offload_parameters=offload_parameters,
                 nvme_path=nvme_path,
@@ -299,9 +294,6 @@
                 single_submit=single_submit,
                 overlap_events=overlap_events,
                 thread_count=thread_count,
-=======
-                logging_batch_size_per_gpu,
->>>>>>> b214442e
                 partition_activations=partition_activations,
                 cpu_checkpointing=cpu_checkpointing,
                 contiguous_memory_optimization=contiguous_memory_optimization,
