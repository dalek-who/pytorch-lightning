--- conflicted
+++ resolved
@@ -577,10 +577,7 @@
     dm = ClassifDataModule()
     trainer = Trainer(
         default_root_dir=tmpdir,
-<<<<<<< HEAD
-=======
         progress_bar_refresh_rate=0,
->>>>>>> e126649d
         max_epochs=5,
         plugins=[DeepSpeedPlugin(stage=2, cpu_offload=cpu_offload)],
         gpus=2,
